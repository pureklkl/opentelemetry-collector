--- conflicted
+++ resolved
@@ -1,6 +1,10 @@
 # Changelog
 
 ## Unreleased
+
+## 💡 Enhancements 💡
+
+-  Allow more zap logger configs: `disable_caller`, `disable_stacktrace`, `output_paths`, `error_output_paths`, `initial_fields` (#1048)
 
 ## v0.41.0 Beta
 
@@ -21,14 +25,6 @@
 
 - Fix handling of corrupted records by persistent buffer (experimental) (#4475)
 
-<<<<<<< HEAD
-## 💡 Enhancements 💡
-
--  Allow more zap logger configs: `disable_caller`, `disable_stacktrace`, `output_paths`, `error_output_paths`, `initial_fields` (#1048)
-- `client.Info` pre-populated for all receivers using common helpers like `confighttp` and `configgrpc` (#4423)
-
-=======
->>>>>>> 95201d4f
 ## v0.40.0 Beta
 
 ## 🛑 Breaking changes 🛑
